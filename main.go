package main

import (
	"context"
	"encoding/json"
	"errors"
	"fmt"
	"io/ioutil"
	"net"
	"net/http"
	"os"
	"os/signal"
	"path"
	"sync"
	"syscall"

	"github.com/aws/aws-sdk-go/aws"
	"github.com/aws/aws-sdk-go/aws/endpoints"
	"github.com/aws/aws-sdk-go/aws/session"
	"github.com/hashicorp/go-hclog"
	"github.com/hashicorp/vault-lambda-extension/internal/config"
	"github.com/hashicorp/vault-lambda-extension/internal/extension"
	"github.com/hashicorp/vault-lambda-extension/internal/proxy"
	"github.com/hashicorp/vault-lambda-extension/internal/vault"
	"github.com/hashicorp/vault/api"
)

const (
	extensionName = "vault-lambda-extension"
	vaultLogLevel = "VAULT_LOG_LEVEL" // Optional, one of TRACE, DEBUG, INFO, WARN, ERROR, OFF
)

func main() {
	logger := hclog.New(&hclog.LoggerOptions{
		Level: hclog.LevelFromString(os.Getenv(vaultLogLevel)),
	})

	err := realMain(logger.Named(extensionName))
	if err != nil {
		logger.Error("Fatal error, exiting", "error", err)
		os.Exit(1)
	}
}

func realMain(logger hclog.Logger) error {
	ctx, cancel := context.WithCancel(context.Background())
	defer cancel()

	extensionClient := extension.NewClient(os.Getenv("AWS_LAMBDA_RUNTIME_API"))
<<<<<<< HEAD
=======
	_, err := extensionClient.Register(ctx, extensionName)
	if err != nil {
		return err
	}
>>>>>>> 4bc5fb11

	var wg sync.WaitGroup
	srv, err := runExtension(ctx, logger, &wg)
	if err != nil {
		return err
	}

	shutdownChannel := make(chan struct{})
	wg.Add(1)
	go func() {
		defer wg.Done()
		interruptChannel := make(chan os.Signal, 1)
		signal.Notify(interruptChannel, syscall.SIGTERM, syscall.SIGINT)
		select {
		case s := <-interruptChannel:
			logger.Info("Received signal, exiting", "signal", s)
		case <-shutdownChannel:
			logger.Info("Received shutdown event, exiting")
		}

		cancel()
		if err := srv.Shutdown(context.Background()); err != nil {
			// Error from closing listeners, or context timeout:
			logger.Error("HTTP server shutdown error", "error", err)
		}
	}()

	_, err = extensionClient.Register(ctx, extensionName)
	if err != nil {
		logger.Fatal(err)
	}

	processEvents(ctx, logger, extensionClient)

	// Once processEvents returns, signal that it's time to shutdown.
	shutdownChannel <- struct{}{}

	// Ensure we wait for the HTTP server to gracefully shut down.
	wg.Wait()
	logger.Info("Graceful shutdown complete")

	return nil
}

func runExtension(ctx context.Context, logger hclog.Logger, wg *sync.WaitGroup) (*http.Server, error) {
	logger.Info("Initialising")

	authConfig := config.AuthConfigFromEnv()
	vaultConfig := api.DefaultConfig()
	if vaultConfig.Error != nil {
		return nil, fmt.Errorf("error making default vault config for extension: %w", vaultConfig.Error)
	}

	if authConfig.VaultAddress != "" {
		vaultConfig.Address = authConfig.VaultAddress
	}

	if vaultConfig.Address == "" || authConfig.Provider == "" || authConfig.Role == "" {
		return nil, errors.New("missing VLE_VAULT_ADDR, VAULT_ADDR, VAULT_AUTH_PROVIDER or VAULT_AUTH_ROLE environment variables")
	}

	var ses *session.Session
	if authConfig.STSEndpointRegion != "" {
		ses = session.Must(session.NewSession(&aws.Config{
			Region:              aws.String(authConfig.STSEndpointRegion),
			STSRegionalEndpoint: endpoints.RegionalSTSEndpoint,
		}))
	} else {
		ses = session.Must(session.NewSession())
	}
	client, err := vault.NewClient(logger.Named("vault-client"), vaultConfig, authConfig, ses)
	if err != nil {
		return nil, fmt.Errorf("error getting client: %w", err)
	} else if client == nil {
		return nil, fmt.Errorf("nil client returned: %w", err)
	}

	var newState string
	// Leverage Vault helpers for eventual consistency on login
	client.VaultClient = client.VaultClient.WithResponseCallbacks(api.RecordState(&newState))
	_, err = client.Token(ctx)
	if err != nil {
		return nil, fmt.Errorf("error logging in to Vault: %w", err)
	}

	client.VaultClient = client.VaultClient.WithRequestCallbacks(api.RequireState(newState)).WithResponseCallbacks()

	err = writePreconfiguredSecrets(client.VaultClient)
	if err != nil {
		return nil, err
	}

	// clear out eventual consistency helpers
	client.VaultClient = client.VaultClient.WithRequestCallbacks().WithResponseCallbacks()

	ln, err := net.Listen("tcp", "127.0.0.1:8200")
	if err != nil {
		return nil, fmt.Errorf("failed to listen on port 8200: %w", err)
	}
	srv := proxy.New(logger.Named("proxy"), client, config.CacheConfigFromEnv())
	wg.Add(1)
	go func() {
		defer wg.Done()
		logger.Info("Starting HTTP proxy server")
		err = srv.Serve(ln)
		if err != http.ErrServerClosed {
			logger.Error("HTTP server shutdown unexpectedly", "error", err)
		}
	}()

	logger.Info("Initialised")

	return srv, nil
}

func writePreconfiguredSecrets(client *api.Client) error {
	configuredSecrets, err := config.ParseConfiguredSecrets()
	if err != nil {
		return fmt.Errorf("failed to parse configured secrets to read: %w", err)
	}

	for _, s := range configuredSecrets {
		// Will block until shutdown event is received or cancelled via the context.
		secret, err := client.Logical().Read(s.VaultPath)
		if err != nil {
			return fmt.Errorf("error reading secret: %w", err)
		}

		content, err := json.MarshalIndent(secret, "", "  ")
		if err != nil {
			return err
		}
		dir := path.Dir(s.FilePath)
		if _, err = os.Stat(dir); os.IsNotExist(err) {
			err = os.MkdirAll(dir, 0755)
			if err != nil {
				return fmt.Errorf("failed to create directory %q for secret %s: %s", dir, s.Name(), err)
			}
		}
		err = ioutil.WriteFile(s.FilePath, content, 0644)
		if err != nil {
			return err
		}
	}

	return nil
}

// processEvents polls the Lambda Extension API for events. Currently all this
// does is signal readiness to the Lambda platform after each event, which is
// required in the Extension API.
// The first call to NextEvent signals completion of the extension
// init phase.
func processEvents(ctx context.Context, logger hclog.Logger, extensionClient *extension.Client) {
	for {
		select {
		case <-ctx.Done():
			return
		default:
			logger.Info("Waiting for event...")
			res, err := extensionClient.NextEvent(ctx)
			if err != nil {
				logger.Error("Error receiving event", "error", err)
				return
			}
			logger.Info("Received event")
			// Exit if we receive a SHUTDOWN event
			if res.EventType == extension.Shutdown {
				return
			}
		}
	}
}<|MERGE_RESOLUTION|>--- conflicted
+++ resolved
@@ -46,15 +46,6 @@
 	ctx, cancel := context.WithCancel(context.Background())
 	defer cancel()
 
-	extensionClient := extension.NewClient(os.Getenv("AWS_LAMBDA_RUNTIME_API"))
-<<<<<<< HEAD
-=======
-	_, err := extensionClient.Register(ctx, extensionName)
-	if err != nil {
-		return err
-	}
->>>>>>> 4bc5fb11
-
 	var wg sync.WaitGroup
 	srv, err := runExtension(ctx, logger, &wg)
 	if err != nil {
@@ -81,9 +72,10 @@
 		}
 	}()
 
+	extensionClient := extension.NewClient(os.Getenv("AWS_LAMBDA_RUNTIME_API"))
 	_, err = extensionClient.Register(ctx, extensionName)
 	if err != nil {
-		logger.Fatal(err)
+		return err
 	}
 
 	processEvents(ctx, logger, extensionClient)
