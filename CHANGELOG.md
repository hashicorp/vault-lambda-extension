## Unreleased

<<<<<<< HEAD
IMPROVEMENTS:
* Requests from the extension to Vault now set the User-Agent field accordingly.
=======
## 0.9.0 (February 23, 2023)

IMPROVEMENTS:
* Building with Go 1.19.6
* Bumped versions for the following dependencies with security vulnerabilities:
  * github.com/hashicorp/vault/api v1.9.0
  * github.com/hashicorp/vault/sdk v0.8.1
  * golang.org/x/net v0.7.0
  * golang.org/x/sys v0.5.0
  * golang.org/x/text v0.7.0
>>>>>>> 313bd37f

## 0.8.0 (August 22, 2022)

FEATURES:

* `VAULT_ASSUMED_ROLE_ARN` can be used to specify a role for your lambda function to assume. [[GH-69](https://github.com/hashicorp/vault-lambda-extension/pull/69)]

IMPROVEMENTS:

* Bumped versions for the following dependencies with security vulnerabilities:
  * golang.org/x/crypto to v0.0.0-20220817201139-bc19a97f63c8
  * golang.org/x/net to v0.0.0-20220812174116-3211cb980234
  * golang.org/x/sys to v0.0.0-20220818161305-2296e01440c6
  * golang.org/x/text to v0.3.7

## 0.7.0 (April 26, 2022)

CHANGES:

* Static function code can now reliably read secrets written to disk, because extension registration now occurs after writing files. [[GH-61](https://github.com/hashicorp/vault-lambda-extension/pull/61)]
* arm64 architecture now supported [[GH-67](https://github.com/hashicorp/vault-lambda-extension/pull/67)]

## 0.6.0 (March 14, 2022)

CHANGES:

* Logging is now levelled and less chatty by default. Level can be controlled by VAULT_LOG_LEVEL environment variable. [[GH-63](https://github.com/hashicorp/vault-lambda-extension/pull/63)]

FEATURES:

* Add caching support in the local proxy server [[GH-58](https://github.com/hashicorp/vault-lambda-extension/pull/58))

IMPROVEMENTS:

* Leading and trailing whitespace is trimmed from environment variable values on reading. [[GH-63](https://github.com/hashicorp/vault-lambda-extension/pull/63)]

## 0.5.0 (August 24, 2021)

FEATURES:

* Use client-controlled consistency when writing secrets to disk to reliably support performance standbys/replicas. [[GH-47](https://github.com/hashicorp/vault-lambda-extension/pull/47)]

## 0.4.0 (July 1, 2021)

FEATURES:

* Add `VAULT_STS_ENDPOINT_REGION` environment variable to make STS regional endpoint used for auth configurable separately from the region Lambda is deployed in. [[GH-30](https://github.com/hashicorp/vault-lambda-extension/pull/30)]
* Add `VLE_VAULT_ADDR` environment variable to configure Vault address to connect to. Allows clients of the proxy to consume the standard `VAULT_ADDR`. [[GH-41](https://github.com/hashicorp/vault-lambda-extension/pull/41)]

DOCUMENTATION:

* Added documentation for deploying the extension into `Image` format Lambdas [[GH-34](https://github.com/hashicorp/vault-lambda-extension/pull/34)]
* Added documentation on performance impact of extension [[GH-35](https://github.com/hashicorp/vault-lambda-extension/pull/35)]
* Added documentation on uploading the extension into different accounts and regions [[GH-37](https://github.com/hashicorp/vault-lambda-extension/pull/37)]

## v0.3.0 (March 23rd, 2021)

FEATURES:

* Proxy server mode: The extension now starts a Vault API proxy at
  `http://127.0.0.1:8200` [[GH-27](https://github.com/hashicorp/vault-lambda-extension/pull/27)]
  * **Breaking change:** The extension no longer writes its own Vault auth token
    to disk. Writing pre-configured secrets to disk remains unchanged.

## v0.2.0 (January 20th, 2021)

IMPROVEMENTS:

* Add Vault IAM Server ID login header if set. [[GH-21](https://github.com/hashicorp/vault-lambda-extension/pull/21)]
* quick-start: Make db_instance_type configurable.

## v0.1.0 (October 8th, 2020)

Features:

* Initial release<|MERGE_RESOLUTION|>--- conflicted
+++ resolved
@@ -1,9 +1,8 @@
 ## Unreleased
 
-<<<<<<< HEAD
 IMPROVEMENTS:
 * Requests from the extension to Vault now set the User-Agent field accordingly.
-=======
+
 ## 0.9.0 (February 23, 2023)
 
 IMPROVEMENTS:
@@ -14,7 +13,6 @@
   * golang.org/x/net v0.7.0
   * golang.org/x/sys v0.5.0
   * golang.org/x/text v0.7.0
->>>>>>> 313bd37f
 
 ## 0.8.0 (August 22, 2022)
 
