# vault-lambda-extension

----

**Please note**: We take Vault's security and our users' trust very seriously. If you believe you have found a security issue in Vault or vault-lambda-extension, _please responsibly disclose_ by contacting us at [security@hashicorp.com](mailto:security@hashicorp.com).

----

This repository contains the source code for HashiCorp's Vault AWS Lambda extension.
The extension utilizes the AWS Lambda Extensions API to help your Lambda function
read secrets from your Vault deployment.

## Usage

To use the extension, include one of the following ARNs as a layer in your
Lambda function, depending on your desired architecture.

amd64 (x86_64):

```text
arn:aws:lambda:<your-region>:634166935893:layer:vault-lambda-extension:13
```

arm64:

```text
arn:aws:lambda:<your-region>:634166935893:layer:vault-lambda-extension-arm64:1
```

Where region may be any of `af-south-1`, `ap-east-1`, `ap-northeast-1`,
`ap-northeast-2`, `ap-northeast-3`, `ap-south-1`, `ap-southeast-1`,
`ap-southeast-2`, `ca-central-1`, `eu-central-1`, `eu-north-1`, `eu-south-1`,
`eu-west-1`, `eu-west-2`, `eu-west-3`, `me-south-1`, `sa-east-1`, `us-east-1`,
`us-east-2`, `us-west-1`, `us-west-2`.

The extension authenticates with Vault using [AWS IAM auth][vault-aws-iam-auth],
and all configuration is supplied via environment variables. There are two methods
to read secrets, which can both be used side-by-side:

* **Recommended**: Make unauthenticated requests to the extension's local proxy
  server at `http://127.0.0.1:8200`, which will add an authentication header and
  proxy to the configured `VAULT_ADDR`. Responses from Vault are returned without
  modification.
* Configure environment variables such as `VAULT_SECRET_PATH` for the extension
  to read a secret and write it to disk.

## Getting Started

The [learn guide][vault-learn-guide] is the most complete and fully explained
tutorial on getting started from scratch. Alternatively, you can follow the
similar quick start guide below or see the instructions for adding the extension
to your existing function. General [usage documentation][vault-docs] is also
available.

### Quick Start

The [quick-start](./quick-start) directory has an end to end example, for which
you will need an AWS account and some command line tools. Follow the readme in
that directory if you'd like to try out the extension from scratch. **Please
note it will create real infrastructure with an associated cost as per AWS'
pricing.**

<<<<<<< HEAD
### Adding the extension to your existing Lambda and Vault infrastructure

#### Requirements

* ARN of the role your Lambda runs as
* An instance of Vault accessible from AWS Lambda
* An authenticated `vault` client
* A secret in Vault that you want your Lambda to access, and a policy giving read access to it
* **Your Lambda function must use one of the [supported runtimes][lambda-supported-runtimes] for extensions**

#### 1. Configure Vault

First, set up AWS IAM auth on Vault, and attach a policy to your ARN:

```bash
vault auth enable aws
vault write -force auth/aws/config/client
vault write auth/aws/role/vault-lambda-role \
    auth_type=iam \
    bound_iam_principal_arn="${YOUR_ARN}" \
    policies="${YOUR_POLICY}" \
    ttl=1h
```

#### 2. Option a) Install the extension for Lambda functions packaged in zip archives

If you deploy your Lambda function as a zip file, you can add the extension
to your Lambda layers using the console or [cli][lambda-add-layer-cli]:

```text
arn:aws:lambda:<your-region>:634166935893:layer:vault-lambda-extension:12
```

#### 2. Option b) Install the extension for Lambda functions packaged in container images

Alternatively, if you deploy your Lambda function as a container image, simply
place the built binary in the `/opt/extensions` directory of your image.

Fetch the binary from releases.hashicorp.com:

```bash
# Requires `curl` and `unzip`
curl --silent https://releases.hashicorp.com/vault-lambda-extension/0.5.0/vault-lambda-extension_0.5.0_linux_amd64.zip \
  --output vault-lambda-extension.zip
unzip vault-lambda-extension.zip
```

Optionally, you can verify the integrity of the downloaded zip using the release archive checksum verification instructions [here](https://www.hashicorp.com/security).

Or to build the binary from source:

```bash
# Requires Golang installed. Run from the root of this repository.
GOOS=linux GOARCH=amd64 go build -o vault-lambda-extension main.go
```

See the [quick-start readme](./quick-start/README.md) for a full
end to end example of deploying functions with extensions in a container image.

#### 3. Configure vault-lambda-extension

Configure the extension using [Lambda environment variables][lambda-env-vars]:

```bash
VAULT_ADDR=http://vault.example.com:8200    # Your Vault address
VAULT_AUTH_PROVIDER=aws                     # The AWS IAM auth mount point, i.e. the path segment after auth/ from above
VAULT_AUTH_ROLE=vault-lambda-role           # The Vault role to authenticate as. Must be configured for the ARN of your Lambda's role
VAULT_SECRET_PATH=secret/lambda-app/token   # The path to a secret in Vault. Can be static or dynamic.
                                            # Unless VAULT_SECRET_FILE is specified, JSON response will be written to /tmp/vault/secret.json
```

If everything is correctly set up, your Lambda function can then read secret
material from `/tmp/vault/secret.json`. The exact contents of the JSON object
will depend on the secret read, but its schema is the [Secret struct][vault-api-secret-struct]
from the Vault API module.

Alternatively, you can send normal Vault API requests over HTTP to the local
proxy at `http://127.0.0.1:8200`, and the extension will add authentication
before forwarding the request. Vault responses will be returned unmodified.
Although local communication is over plain HTTP, the proxy server will use TLS
to communicate with Vault if configured to do so as detailed below.

## Configuration

The extension is configured via [Lambda environment variables][lambda-env-vars].
Most of the [Vault CLI client's environment variables][vault-env-vars] are available,
as well as some additional variables to configure auth, which secret(s) to read and
where to write secrets.

Environment variable              | Description | Required | Example value
----------------------------------|-------------|----------|--------------
`VLE_VAULT_ADDR`                  | Vault address to connect to. Takes precedence over `VAULT_ADDR` so that clients of the proxy server can be configured using the standard `VAULT_ADDR` | No | `https://x.x.x.x:8200`
`VAULT_ADDR`                      | Vault address to connect to if `VLE_VAULT_ADDR` is not set. Required if `VLE_VAULT_ADDR` is not set | No | `https://x.x.x.x:8200`
`VAULT_AUTH_PROVIDER`             | Name of the configured AWS IAM auth route on Vault | Yes | `aws`
`VAULT_AUTH_ROLE`                 | Vault role to authenticate as | Yes | `lambda-app`
`VAULT_IAM_SERVER_ID`             | Value to pass to the Vault server via the [`X-Vault-AWS-IAM-Server-ID` HTTP Header for AWS Authentication][vault-iam-server-id-header] | No | `vault.example.com`
`VAULT_SECRET_PATH`               | Secret path to read, written to `/tmp/vault/secret.json` unless `VAULT_SECRET_FILE` is specified | No | `database/creds/lambda-app`
`VAULT_SECRET_FILE`               | Path to write the JSON response for `VAULT_SECRET_PATH` | No | `/tmp/db.json`
`VAULT_SECRET_PATH_FOO`           | Additional secret path to read, where FOO can be any name, as long as a matching `VAULT_SECRET_FILE_FOO` is specified | No | `secret/lambda-app/token`
`VAULT_SECRET_FILE_FOO`           | Must exist for any correspondingly named `VAULT_SECRET_PATH_FOO`. Name has no further effect beyond matching to the correct path variable | No | `/tmp/token`
`VAULT_TOKEN_EXPIRY_GRACE_PERIOD` | Period at the end of the proxy server's auth token TTL where it will consider the token expired and attempt to re-authenticate to Vault. Must have a unit and be parseable by `time.Duration`. Defaults to 10s. | No | `1m`
`VAULT_STS_ENDPOINT_REGION`       | The region of the STS regional endpoint to authenticate with. If the AWS IAM auth mount specified uses a regional STS endpoint, then this needs to match the region of that endpoint. Defaults to using the global endpoint, or the region the Lambda resides in if `AWS_STS_REGIONAL_ENDPOINTS` is set to `regional` | No | `eu-west-1`
`VAULT_LOG_LEVEL`                 | Log level, one of TRACE, DEBUG, INFO, WARN, ERROR, OFF. Defaults to INFO. | No | `DEBUG`

The remaining environment variables are not required, and function exactly as
described in the [Vault Commands (CLI)][vault-env-vars] documentation. However,
note that `VAULT_CLIENT_TIMEOUT` cannot extend the timeout beyond the 10s
initialization timeout imposed by the Extensions API when writing files to disk.

Environment variable    | Description | Required | Example value
------------------------|-------------|----------|--------------
`VAULT_CACERT`          | Path to a PEM-encoded CA certificate _file_ on the local disk | No | `/tmp/ca.crt`
`VAULT_CAPATH`          | Path to a _directory_ of PEM-encoded CA certificate files on the local disk | No | `/tmp/certs`
`VAULT_CLIENT_CERT`     | Path to a PEM-encoded client certificate on the local disk | No | `/tmp/client.crt`
`VAULT_CLIENT_KEY`      | Path to an unencrypted, PEM-encoded private key on disk which corresponds to the matching client certificate | No | `/tmp/client.key`
`VAULT_CLIENT_TIMEOUT`  | Timeout for Vault requests. Default value is 60s. Ignored by proxy server. **Any value over 10s will exceed the Extensions API timeout and therefore have no effect** | No | `5s`
`VAULT_MAX_RETRIES`     | Maximum number of retries on `5xx` error codes. Defaults to 2. Ignored by proxy server | No | `2`
`VAULT_SKIP_VERIFY`     | Do not verify Vault's presented certificate before communicating with it. Setting this variable is not recommended and voids Vault's [security model][vault-security-model]  | No | `true`
`VAULT_TLS_SERVER_NAME` | Name to use as the SNI host when connecting via TLS | No | `vault.example.com`
`VAULT_RATE_LIMIT`      | Only applies to a single invocation of the extension. See [Vault Commands (CLI)][vault-env-vars] documentation for details. Ignored by proxy server | No | `10`
`VAULT_NAMESPACE`       | The namespace to use for pre-configured secrets. Ignored by proxy server | No | `education`
`VAULT_DEFAULT_CACHE_TTL` | The time to live configuration (aka, TTL) of the cache used by proxy server. Must have a unit and be parsable as a time.Duration. Required for caching to be enabled. | No | `15m`
`VAULT_DEFAULT_CACHE_ENABLED` | Enable caching for all requests, without needing to set the X-Vault-Cache-Control header for each request. Must be set to a boolean value. | No | `true`
`VAULT_ASSUMED_ROLE_ARN` | Valid ARN of an IAM role that can be assumed by the execution role assigned to your Lambda function. | No | `arn:aws:iam::123456789012:role/xaccounts3access`

### AWS STS client configuration

In addition to Vault configuration, you can configure certain aspects of the STS
client the extension uses through the usual AWS environment variables. For example,
if your Vault instance's IAM auth is configured to use regional STS endpoints:

```bash
vault write auth/aws/config/client \
  sts_endpoint="https://sts.eu-west-1.amazonaws.com" \
  sts_region="eu-west-1"
```

Then you may need to configure the extension's STS client to also use the regional
STS endpoint by setting `AWS_STS_REGIONAL_ENDPOINTS=regional`, because both the AWS Golang
SDK and Vault IAM auth method default to using the global endpoint in many regions.
See documentation on [`sts_regional_endpoints`][lambda-sts-regional-endpoints] for more information.

### Caching

Caching can be configured for the extension's local proxy server so that it does
not forward every HTTP request to Vault. The main consideration behind caching
design is to make caching an explicit opt-in at the request level, so that it is
only enabled for scenarios where caching makes sense without negative impact in
others. To turn on caching, set the environment variable
`VAULT_DEFAULT_CACHE_TTL` to a valid value that is parsable as a time.Duration
in Go, for example, "15m", "1h", "2m3s" or "1h2m3s", depending on application
needs. An invalid or negative value will be treated the same as a missing value,
in which case, caching will not be set up and enabled.

Then requests with HTTP method of "GET", and the HTTP header
`X-Vault-Cache-Control: cache` will be returned directly from the cache if
there's a cache hit. On a cache miss the request will be forwarded to Vault and
the response returned and cached. If the header is set to
`X-Vault-Cache-Control: recache`, the cache lookup will be skipped, and the
request will be forwarded to Vault and the response returned and cached.
Currently, the cache key is a hash of the request URL path, headers, body, and
token.

Caching may also be enabled for all requests by setting the environment variable
`VAULT_DEFAULT_CACHE_ENABLE` to `true`. Then all requests will be fetched and/or
cached as though the header `X-Vault-Cache-Control: cache` was present. Setting
the header to `nocache` on a request will opt-out of caching entirely in this
configuration. Setting the header to `recache` will skip the cache lookup and
return and cache the response from Vault as described previously.

## Limitations

Secrets written to disk or returned from the proxy server will not be automatically
refreshed when they expire. This is particularly important if you configure the
extension to write secrets to disk, because the extension will only write to disk
once per execution environment, rather than once per function invocation. If you
use [provisioned concurrency][lambda-provisioned-concurrency] or if your Lambda
is invoked often enough that execution contexts live beyond the lifetime of the
secret, then secrets on disk are likely to become invalid.

In line with [Lambda best practices][lambda-best-practices], we recommend avoiding
writing secrets to disk where possible, and exclusively consuming secrets via
the proxy server. However, the proxy server will still not perform any additional
processing with returned secrets such as automatic lease renewal. The proxy server's
own Vault auth token is the only thing that gets automatically refreshed. It will
synchronously refresh its own token before proxying requests if the token is
expired (including a grace window), and it will attempt to renew its token if the
token is nearly expired but renewable.

## Performance impact

AWS Lambda pricing is based on [number of invocations, time of execution and memory
used][lambda-pricing]. The following table details some approximate performance
related statistics to help assess the cost impact of this extension. Note that AWS
Lambda allocates [CPU power in proportion to memory][lambda-memory-cpu] so results
will vary widely. These benchmarks were run with the minimum 128MB of memory allocated
so aim to give an approximate baseline.

Metric | Value | Description | Derivation
-------|-------|-------------|-----------
Layer size | 8.5MB | The size of the unpacked extension binary | `ls -la`
Init latency | 8.5ms (standard deviation 2.4ms) + one network round trip to authenticate to Vault | Extension initialization time in a new execution environment. Authentication round trip time will be highly deployment-dependent | Instrumented in code
Invoke latency | <1ms | The base processing time for each function invocation, assuming no calls to the proxy server | Instrumented in code
Memory impact | 12MB | The marginal impact on "Max Memory Used" when running the extension | As reported by Lambda when running Hello World function with and without extension

## Uploading to your own AWS account and region

If you would like to upload the extension as a Lambda layer in your own AWS
account and region, you can do the following:

```bash
curl --silent https://releases.hashicorp.com/vault-lambda-extension/0.5.0/vault-lambda-extension_0.5.0_linux_amd64.zip \
  --output vault-lambda-extension.zip
export REGION="YOUR REGION HERE"
aws lambda publish-layer-version \
  --layer-name vault-lambda-extension \
  --zip-file  "fileb://vault-lambda-extension.zip" \
  --region "${REGION}"
```

=======
>>>>>>> 11383ba0
[vault-learn-guide]: https://learn.hashicorp.com/tutorials/vault/aws-lambda
[vault-docs]: https://www.vaultproject.io/docs/platform/aws/lambda-extension
[vault-aws-iam-auth]: https://www.vaultproject.io/docs/auth/aws<|MERGE_RESOLUTION|>--- conflicted
+++ resolved
@@ -60,229 +60,6 @@
 note it will create real infrastructure with an associated cost as per AWS'
 pricing.**
 
-<<<<<<< HEAD
-### Adding the extension to your existing Lambda and Vault infrastructure
-
-#### Requirements
-
-* ARN of the role your Lambda runs as
-* An instance of Vault accessible from AWS Lambda
-* An authenticated `vault` client
-* A secret in Vault that you want your Lambda to access, and a policy giving read access to it
-* **Your Lambda function must use one of the [supported runtimes][lambda-supported-runtimes] for extensions**
-
-#### 1. Configure Vault
-
-First, set up AWS IAM auth on Vault, and attach a policy to your ARN:
-
-```bash
-vault auth enable aws
-vault write -force auth/aws/config/client
-vault write auth/aws/role/vault-lambda-role \
-    auth_type=iam \
-    bound_iam_principal_arn="${YOUR_ARN}" \
-    policies="${YOUR_POLICY}" \
-    ttl=1h
-```
-
-#### 2. Option a) Install the extension for Lambda functions packaged in zip archives
-
-If you deploy your Lambda function as a zip file, you can add the extension
-to your Lambda layers using the console or [cli][lambda-add-layer-cli]:
-
-```text
-arn:aws:lambda:<your-region>:634166935893:layer:vault-lambda-extension:12
-```
-
-#### 2. Option b) Install the extension for Lambda functions packaged in container images
-
-Alternatively, if you deploy your Lambda function as a container image, simply
-place the built binary in the `/opt/extensions` directory of your image.
-
-Fetch the binary from releases.hashicorp.com:
-
-```bash
-# Requires `curl` and `unzip`
-curl --silent https://releases.hashicorp.com/vault-lambda-extension/0.5.0/vault-lambda-extension_0.5.0_linux_amd64.zip \
-  --output vault-lambda-extension.zip
-unzip vault-lambda-extension.zip
-```
-
-Optionally, you can verify the integrity of the downloaded zip using the release archive checksum verification instructions [here](https://www.hashicorp.com/security).
-
-Or to build the binary from source:
-
-```bash
-# Requires Golang installed. Run from the root of this repository.
-GOOS=linux GOARCH=amd64 go build -o vault-lambda-extension main.go
-```
-
-See the [quick-start readme](./quick-start/README.md) for a full
-end to end example of deploying functions with extensions in a container image.
-
-#### 3. Configure vault-lambda-extension
-
-Configure the extension using [Lambda environment variables][lambda-env-vars]:
-
-```bash
-VAULT_ADDR=http://vault.example.com:8200    # Your Vault address
-VAULT_AUTH_PROVIDER=aws                     # The AWS IAM auth mount point, i.e. the path segment after auth/ from above
-VAULT_AUTH_ROLE=vault-lambda-role           # The Vault role to authenticate as. Must be configured for the ARN of your Lambda's role
-VAULT_SECRET_PATH=secret/lambda-app/token   # The path to a secret in Vault. Can be static or dynamic.
-                                            # Unless VAULT_SECRET_FILE is specified, JSON response will be written to /tmp/vault/secret.json
-```
-
-If everything is correctly set up, your Lambda function can then read secret
-material from `/tmp/vault/secret.json`. The exact contents of the JSON object
-will depend on the secret read, but its schema is the [Secret struct][vault-api-secret-struct]
-from the Vault API module.
-
-Alternatively, you can send normal Vault API requests over HTTP to the local
-proxy at `http://127.0.0.1:8200`, and the extension will add authentication
-before forwarding the request. Vault responses will be returned unmodified.
-Although local communication is over plain HTTP, the proxy server will use TLS
-to communicate with Vault if configured to do so as detailed below.
-
-## Configuration
-
-The extension is configured via [Lambda environment variables][lambda-env-vars].
-Most of the [Vault CLI client's environment variables][vault-env-vars] are available,
-as well as some additional variables to configure auth, which secret(s) to read and
-where to write secrets.
-
-Environment variable              | Description | Required | Example value
-----------------------------------|-------------|----------|--------------
-`VLE_VAULT_ADDR`                  | Vault address to connect to. Takes precedence over `VAULT_ADDR` so that clients of the proxy server can be configured using the standard `VAULT_ADDR` | No | `https://x.x.x.x:8200`
-`VAULT_ADDR`                      | Vault address to connect to if `VLE_VAULT_ADDR` is not set. Required if `VLE_VAULT_ADDR` is not set | No | `https://x.x.x.x:8200`
-`VAULT_AUTH_PROVIDER`             | Name of the configured AWS IAM auth route on Vault | Yes | `aws`
-`VAULT_AUTH_ROLE`                 | Vault role to authenticate as | Yes | `lambda-app`
-`VAULT_IAM_SERVER_ID`             | Value to pass to the Vault server via the [`X-Vault-AWS-IAM-Server-ID` HTTP Header for AWS Authentication][vault-iam-server-id-header] | No | `vault.example.com`
-`VAULT_SECRET_PATH`               | Secret path to read, written to `/tmp/vault/secret.json` unless `VAULT_SECRET_FILE` is specified | No | `database/creds/lambda-app`
-`VAULT_SECRET_FILE`               | Path to write the JSON response for `VAULT_SECRET_PATH` | No | `/tmp/db.json`
-`VAULT_SECRET_PATH_FOO`           | Additional secret path to read, where FOO can be any name, as long as a matching `VAULT_SECRET_FILE_FOO` is specified | No | `secret/lambda-app/token`
-`VAULT_SECRET_FILE_FOO`           | Must exist for any correspondingly named `VAULT_SECRET_PATH_FOO`. Name has no further effect beyond matching to the correct path variable | No | `/tmp/token`
-`VAULT_TOKEN_EXPIRY_GRACE_PERIOD` | Period at the end of the proxy server's auth token TTL where it will consider the token expired and attempt to re-authenticate to Vault. Must have a unit and be parseable by `time.Duration`. Defaults to 10s. | No | `1m`
-`VAULT_STS_ENDPOINT_REGION`       | The region of the STS regional endpoint to authenticate with. If the AWS IAM auth mount specified uses a regional STS endpoint, then this needs to match the region of that endpoint. Defaults to using the global endpoint, or the region the Lambda resides in if `AWS_STS_REGIONAL_ENDPOINTS` is set to `regional` | No | `eu-west-1`
-`VAULT_LOG_LEVEL`                 | Log level, one of TRACE, DEBUG, INFO, WARN, ERROR, OFF. Defaults to INFO. | No | `DEBUG`
-
-The remaining environment variables are not required, and function exactly as
-described in the [Vault Commands (CLI)][vault-env-vars] documentation. However,
-note that `VAULT_CLIENT_TIMEOUT` cannot extend the timeout beyond the 10s
-initialization timeout imposed by the Extensions API when writing files to disk.
-
-Environment variable    | Description | Required | Example value
-------------------------|-------------|----------|--------------
-`VAULT_CACERT`          | Path to a PEM-encoded CA certificate _file_ on the local disk | No | `/tmp/ca.crt`
-`VAULT_CAPATH`          | Path to a _directory_ of PEM-encoded CA certificate files on the local disk | No | `/tmp/certs`
-`VAULT_CLIENT_CERT`     | Path to a PEM-encoded client certificate on the local disk | No | `/tmp/client.crt`
-`VAULT_CLIENT_KEY`      | Path to an unencrypted, PEM-encoded private key on disk which corresponds to the matching client certificate | No | `/tmp/client.key`
-`VAULT_CLIENT_TIMEOUT`  | Timeout for Vault requests. Default value is 60s. Ignored by proxy server. **Any value over 10s will exceed the Extensions API timeout and therefore have no effect** | No | `5s`
-`VAULT_MAX_RETRIES`     | Maximum number of retries on `5xx` error codes. Defaults to 2. Ignored by proxy server | No | `2`
-`VAULT_SKIP_VERIFY`     | Do not verify Vault's presented certificate before communicating with it. Setting this variable is not recommended and voids Vault's [security model][vault-security-model]  | No | `true`
-`VAULT_TLS_SERVER_NAME` | Name to use as the SNI host when connecting via TLS | No | `vault.example.com`
-`VAULT_RATE_LIMIT`      | Only applies to a single invocation of the extension. See [Vault Commands (CLI)][vault-env-vars] documentation for details. Ignored by proxy server | No | `10`
-`VAULT_NAMESPACE`       | The namespace to use for pre-configured secrets. Ignored by proxy server | No | `education`
-`VAULT_DEFAULT_CACHE_TTL` | The time to live configuration (aka, TTL) of the cache used by proxy server. Must have a unit and be parsable as a time.Duration. Required for caching to be enabled. | No | `15m`
-`VAULT_DEFAULT_CACHE_ENABLED` | Enable caching for all requests, without needing to set the X-Vault-Cache-Control header for each request. Must be set to a boolean value. | No | `true`
-`VAULT_ASSUMED_ROLE_ARN` | Valid ARN of an IAM role that can be assumed by the execution role assigned to your Lambda function. | No | `arn:aws:iam::123456789012:role/xaccounts3access`
-
-### AWS STS client configuration
-
-In addition to Vault configuration, you can configure certain aspects of the STS
-client the extension uses through the usual AWS environment variables. For example,
-if your Vault instance's IAM auth is configured to use regional STS endpoints:
-
-```bash
-vault write auth/aws/config/client \
-  sts_endpoint="https://sts.eu-west-1.amazonaws.com" \
-  sts_region="eu-west-1"
-```
-
-Then you may need to configure the extension's STS client to also use the regional
-STS endpoint by setting `AWS_STS_REGIONAL_ENDPOINTS=regional`, because both the AWS Golang
-SDK and Vault IAM auth method default to using the global endpoint in many regions.
-See documentation on [`sts_regional_endpoints`][lambda-sts-regional-endpoints] for more information.
-
-### Caching
-
-Caching can be configured for the extension's local proxy server so that it does
-not forward every HTTP request to Vault. The main consideration behind caching
-design is to make caching an explicit opt-in at the request level, so that it is
-only enabled for scenarios where caching makes sense without negative impact in
-others. To turn on caching, set the environment variable
-`VAULT_DEFAULT_CACHE_TTL` to a valid value that is parsable as a time.Duration
-in Go, for example, "15m", "1h", "2m3s" or "1h2m3s", depending on application
-needs. An invalid or negative value will be treated the same as a missing value,
-in which case, caching will not be set up and enabled.
-
-Then requests with HTTP method of "GET", and the HTTP header
-`X-Vault-Cache-Control: cache` will be returned directly from the cache if
-there's a cache hit. On a cache miss the request will be forwarded to Vault and
-the response returned and cached. If the header is set to
-`X-Vault-Cache-Control: recache`, the cache lookup will be skipped, and the
-request will be forwarded to Vault and the response returned and cached.
-Currently, the cache key is a hash of the request URL path, headers, body, and
-token.
-
-Caching may also be enabled for all requests by setting the environment variable
-`VAULT_DEFAULT_CACHE_ENABLE` to `true`. Then all requests will be fetched and/or
-cached as though the header `X-Vault-Cache-Control: cache` was present. Setting
-the header to `nocache` on a request will opt-out of caching entirely in this
-configuration. Setting the header to `recache` will skip the cache lookup and
-return and cache the response from Vault as described previously.
-
-## Limitations
-
-Secrets written to disk or returned from the proxy server will not be automatically
-refreshed when they expire. This is particularly important if you configure the
-extension to write secrets to disk, because the extension will only write to disk
-once per execution environment, rather than once per function invocation. If you
-use [provisioned concurrency][lambda-provisioned-concurrency] or if your Lambda
-is invoked often enough that execution contexts live beyond the lifetime of the
-secret, then secrets on disk are likely to become invalid.
-
-In line with [Lambda best practices][lambda-best-practices], we recommend avoiding
-writing secrets to disk where possible, and exclusively consuming secrets via
-the proxy server. However, the proxy server will still not perform any additional
-processing with returned secrets such as automatic lease renewal. The proxy server's
-own Vault auth token is the only thing that gets automatically refreshed. It will
-synchronously refresh its own token before proxying requests if the token is
-expired (including a grace window), and it will attempt to renew its token if the
-token is nearly expired but renewable.
-
-## Performance impact
-
-AWS Lambda pricing is based on [number of invocations, time of execution and memory
-used][lambda-pricing]. The following table details some approximate performance
-related statistics to help assess the cost impact of this extension. Note that AWS
-Lambda allocates [CPU power in proportion to memory][lambda-memory-cpu] so results
-will vary widely. These benchmarks were run with the minimum 128MB of memory allocated
-so aim to give an approximate baseline.
-
-Metric | Value | Description | Derivation
--------|-------|-------------|-----------
-Layer size | 8.5MB | The size of the unpacked extension binary | `ls -la`
-Init latency | 8.5ms (standard deviation 2.4ms) + one network round trip to authenticate to Vault | Extension initialization time in a new execution environment. Authentication round trip time will be highly deployment-dependent | Instrumented in code
-Invoke latency | <1ms | The base processing time for each function invocation, assuming no calls to the proxy server | Instrumented in code
-Memory impact | 12MB | The marginal impact on "Max Memory Used" when running the extension | As reported by Lambda when running Hello World function with and without extension
-
-## Uploading to your own AWS account and region
-
-If you would like to upload the extension as a Lambda layer in your own AWS
-account and region, you can do the following:
-
-```bash
-curl --silent https://releases.hashicorp.com/vault-lambda-extension/0.5.0/vault-lambda-extension_0.5.0_linux_amd64.zip \
-  --output vault-lambda-extension.zip
-export REGION="YOUR REGION HERE"
-aws lambda publish-layer-version \
-  --layer-name vault-lambda-extension \
-  --zip-file  "fileb://vault-lambda-extension.zip" \
-  --region "${REGION}"
-```
-
-=======
->>>>>>> 11383ba0
 [vault-learn-guide]: https://learn.hashicorp.com/tutorials/vault/aws-lambda
 [vault-docs]: https://www.vaultproject.io/docs/platform/aws/lambda-extension
 [vault-aws-iam-auth]: https://www.vaultproject.io/docs/auth/aws